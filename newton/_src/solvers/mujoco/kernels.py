--- conflicted
+++ resolved
@@ -1201,11 +1201,8 @@
     geom_quat: wp.array2d(dtype=wp.quatf),
     geom_solimp: wp.array2d(dtype=vec5),
     geom_solmix: wp.array2d(dtype=float),
-<<<<<<< HEAD
+    geom_gap: wp.array2d(dtype=float),
     geom_margin: wp.array2d(dtype=float),
-=======
-    geom_gap: wp.array2d(dtype=float),
->>>>>>> 8ad9b49c
 ):
     """Update MuJoCo geom properties from Newton shape properties.
 
@@ -1248,14 +1245,12 @@
     if shape_geom_solmix:
         geom_solmix[world, geom_idx] = shape_geom_solmix[shape_idx]
 
-<<<<<<< HEAD
-    # update geom margin
-    geom_margin[world, geom_idx] = shape_contact_margin[shape_idx]
-=======
     # update geom_gap from custom attribute
     if shape_geom_gap:
         geom_gap[world, geom_idx] = shape_geom_gap[shape_idx]
->>>>>>> 8ad9b49c
+
+    # update geom margin
+    geom_margin[world, geom_idx] = shape_contact_margin[shape_idx]
 
     # update size
     geom_size[world, geom_idx] = shape_size[shape_idx]
