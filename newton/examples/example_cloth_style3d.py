--- conflicted
+++ resolved
@@ -153,11 +153,7 @@
     def integrate_frame_substeps(self):
         self.contacts = self.model.collide(self.state0)
         for _ in range(self.num_substeps):
-<<<<<<< HEAD
-            self.solver.step(self.state0, self.state1, self.control, None, self.dt)
-=======
-            self.solver.step(self.model, self.state0, self.state1, self.control, self.contacts, self.dt)
->>>>>>> d10416e5
+            self.solver.step(self.state0, self.state1, self.control, self.contacts, self.dt)
             (self.state0, self.state1) = (self.state1, self.state0)
 
     def advance_frame(self):
